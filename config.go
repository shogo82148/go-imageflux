package imageflux

import (
	"fmt"
	"image"
	"image/color"
	"net/url"
	"strconv"
)

// Config is configure of image.
type Config struct {
	// Width is width in pixel of the scaled image.
	Width int

	// Height is height in pixel of the scaled image.
	Height int

	// DisableEnlarge disables enlarge.
	DisableEnlarge bool

	// AspectMode is aspect mode.
	AspectMode AspectMode

<<<<<<< HEAD
	// DevicePixelRatio is a scale factor of device pixel ratio.
	// If DevicePixelRatio is 0, it is ignored.
	DevicePixelRatio float64

	// Clip is a position in pixel of clipping area.
=======
	// InputClip is a position in pixel of clipping area.
	// This is used for the input image.
	InputClip image.Rectangle

	// OutputClip is a position in pixel of clipping area.
	// This is used for the output image.
	OutputClip image.Rectangle

	// Clip is an alias of OutputClip.
	// If both Clip and OutputClip are set, OutputClip is used.
	//
	// Deprecated: Use OutputClip instead.
>>>>>>> 530242d7
	Clip image.Rectangle

	// InputClipRatio is a position in ratio of clipping area.
	// The coordinates of the rectangle are divided by ClipMax.X or ClipMax.Y.
	// This is used for the input image.
	InputClipRatio image.Rectangle

	// OutputClipRatio is a position in ratio of clipping area.
	// The coordinates of the rectangle are divided by ClipMax.X or ClipMax.Y.
	OutputClipRatio image.Rectangle

	// ClipRatio is an alias of OutputClipRatio.
	// If both ClipRatio and OutputClipRatio are set, OutputClipRatio is used.
	//
	// Deprecated: Use OutputClipRatio instead.
	ClipRatio image.Rectangle

	// ClipMax is the denominators of ClipRatio.
	ClipMax image.Point

	// Origin is the position of the image origin.
	Origin Origin

	// Background is background color.
	Background color.Color

	// Rotate rotates the image.
	Rotate Rotate

	Through Through

	// Overlay Parameters.
	Overlays []Overlay

	// Output Parameters.
	Format              Format
	Quality             int
	DisableOptimization bool

	Unsharp Unsharp
	Blur    Blur
}

// Overlay is the configure of an overlay image.
type Overlay struct {
	// URL is an url for overlay image.
	URL string

	// Width is width in pixel of the scaled image.
	Width int

	// Height is height in pixel of the scaled image.
	Height int

	// DisableEnlarge disables enlarge.
	DisableEnlarge bool

	// AspectMode is aspect mode.
	AspectMode AspectMode

	// Clip is a position in pixel of clipping area.
	Clip image.Rectangle

	// ClipRatio is a position in ratio of clipping area.
	// The coordinates of the rectangle are divided by ClipMax.X or ClipMax.Y.
	ClipRatio image.Rectangle

	// ClipMax is the denominators of ClipRatio.
	ClipMax image.Point

	// Origin is the position of the image origin.
	Origin Origin

	// Background is background color.
	Background color.Color

	// Rotate rotates the image.
	Rotate Rotate

	// Offset is an offset in pixel of overlay image.
	Offset image.Point

	// OffsetRatio is an offset in ratio of overlay image.
	// The coordinates of the rectangle are divided by OffsetMax.X or OffsetMax.Y.
	OffsetRatio image.Point

	// OffsetMax is the denominators of OffsetRatio.
	OffsetMax image.Point

	// OverlayOrigin is the position of the overlay image origin.
	OverlayOrigin Origin
}

// Unsharp is an unsharp filter config.
type Unsharp struct {
	Radius    int
	Sigma     float64
	Gain      float64
	Threshold float64
}

func (u Unsharp) append(buf []byte) []byte {
	buf = strconv.AppendInt(buf, int64(u.Radius), 10)
	buf = append(buf, 'x')
	buf = strconv.AppendFloat(buf, u.Sigma, 'f', -1, 64)
	if u.Gain != 0 && u.Threshold != 0 {
		buf = append(buf, '+')
		buf = strconv.AppendFloat(buf, u.Gain, 'f', -1, 64)
		buf = append(buf, '+')
		buf = strconv.AppendFloat(buf, u.Threshold, 'f', -1, 64)
	}
	return buf
}

// Blur is a blur config.
type Blur struct {
	Radius int
	Sigma  float64
}

func (b Blur) append(buf []byte) []byte {
	buf = strconv.AppendInt(buf, int64(b.Radius), 10)
	buf = append(buf, 'x')
	buf = strconv.AppendFloat(buf, b.Sigma, 'f', -1, 64)
	return buf
}

// AspectMode is aspect mode.
type AspectMode int

const (
	// AspectModeDefault is the default value of aspect mode.
	AspectModeDefault AspectMode = iota

	// AspectModeScale holds the the aspect ratio of the input image,
	// and scales to fit in the specified size.
	AspectModeScale

	// AspectModeForceScale ignores the aspect ratio of the input image.
	AspectModeForceScale

	// AspectModeCrop holds the the aspect ratio of the input image,
	// and crops the image.
	AspectModeCrop

	// AspectModePad holds the the aspect ratio of the input image,
	// and fills the unfilled portion with the specified background color.
	AspectModePad
)

// Origin is the origin.
type Origin int

const (
	// OriginDefault is default origin.
	OriginDefault Origin = iota

	// OriginTopLeft is top-left
	OriginTopLeft

	// OriginTopCenter is top-center
	OriginTopCenter

	// OriginTopRight is top-right
	OriginTopRight

	// OriginMiddleLeft is middle-left
	OriginMiddleLeft

	// OriginMiddleCenter is middle-center
	OriginMiddleCenter

	// OriginMiddleRight is middle-right
	OriginMiddleRight

	// OriginBottomLeft is bottom-left
	OriginBottomLeft

	// OriginBottomCenter is bottom-center
	OriginBottomCenter

	// OriginBottomRight is bottom-right
	OriginBottomRight
)

func (o Origin) String() string {
	switch o {
	case OriginDefault:
		return "default"
	case OriginTopLeft:
		return "top-left"
	case OriginTopCenter:
		return "top-center"
	case OriginTopRight:
		return "top-right"
	case OriginMiddleLeft:
		return "middle-left"
	case OriginMiddleCenter:
		return "middle-center"
	case OriginMiddleRight:
		return "middle-right"
	case OriginBottomLeft:
		return "bottom-left"
	case OriginBottomCenter:
		return "bottom-center"
	case OriginBottomRight:
		return "bottom-right"
	}
	return ""
}

// Format is the format of the output image.
type Format string

const (
	// FormatAuto encodes the image by the same format with the input image.
	FormatAuto Format = "auto"

	// FormatJPEG encodes the image as a JPEG.
	FormatJPEG Format = "jpg"

	// FormatPNG encodes the image as a PNG.
	FormatPNG Format = "png"

	// FormatGIF encodes the image as a GIF.
	FormatGIF Format = "gif"

	// FormatWebPFromJPEG encodes the image as a WebP.
	// The input image should be a JPEG.
	FormatWebPFromJPEG Format = "webp:jpeg"

	// FormatWebPFromPNG encodes the image as a WebP.
	// The input image should be a PNG.
	FormatWebPFromPNG Format = "webp:png"
)

func (f Format) String() string {
	return string(f)
}

// Rotate rotates the image.
type Rotate int

const (
	// RotateDefault is the default value of Rotate. It is same as RotateTopLeft.
	RotateDefault Rotate = iota

	// RotateTopLeft does not anything.
	RotateTopLeft

	// RotateTopRight flips the image left and right.
	RotateTopRight

	// RotateBottomRight rotates the image 180 degrees.
	RotateBottomRight

	// RotateBottomLeft flips the image upside down.
	RotateBottomLeft

	// RotateLeftTop mirrors the image around the diagonal axis.
	RotateLeftTop

	// RotateRightTop rotates the image left 90 degrees.
	RotateRightTop

	// RotateRightBottom rotates the image 180 degrees and mirrors the image around the diagonal axis.
	RotateRightBottom

	// RotateLeftBottom rotates the image right 90 degrees.
	RotateLeftBottom

	// RotateAuto parses the Orientation of the Exif information and rotates the image.
	RotateAuto Rotate = -1
)

func (r Rotate) String() string {
	switch r {
	case RotateDefault:
		return "default"
	case RotateTopLeft:
		return "top-left"
	case RotateTopRight:
		return "top-right"
	case RotateBottomRight:
		return "bottom-right"
	case RotateBottomLeft:
		return "bottom-left"
	case RotateLeftTop:
		return "left-top"
	case RotateRightTop:
		return "right-top"
	case RotateRightBottom:
		return "right-bottom"
	case RotateLeftBottom:
		return "left-bottom"
	case RotateAuto:
		return "auto"
	}
	return ""
}

// Through is an image format list for skipping converting.
type Through int

const (
	// ThroughJPEG skips converting JPEG images.
	ThroughJPEG Through = 1 << iota

	// ThroughPNG skips converting PNG images.
	ThroughPNG

	// ThroughGIF skips converting GIF images.
	ThroughGIF
)

func (t Through) String() string {
	var buf [12]byte
	return string(t.append(buf[:]))
}

func (t Through) append(buf []byte) []byte {
	if t == 0 {
		return buf
	}
	if (t & ThroughJPEG) != 0 {
		buf = append(buf, "jpg:"...)
	}
	if (t & ThroughPNG) != 0 {
		buf = append(buf, "png:"...)
	}
	if (t & ThroughGIF) != 0 {
		buf = append(buf, "gif:"...)
	}
	return buf[:len(buf)-1]
}

func (c *Config) String() string {
	if c == nil {
		return ""
	}
	buf := bufPool.Get().(*[]byte)
	*buf = c.append((*buf)[:0])
	str := string(*buf)
	bufPool.Put(buf)
	return str
}

func (c *Config) append(buf []byte) []byte {
	var zr image.Rectangle
	var zp image.Point
	if c == nil {
		return buf
	}

	l := len(buf)
	if c.Width != 0 {
		buf = append(buf, 'w', '=')
		buf = strconv.AppendInt(buf, int64(c.Width), 10)
		buf = append(buf, ',')
	}
	if c.Height != 0 {
		buf = append(buf, 'h', '=')
		buf = strconv.AppendInt(buf, int64(c.Height), 10)
		buf = append(buf, ',')
	}
	if c.DisableEnlarge {
		buf = append(buf, 'u', '=', '0', ',')
	}
	if c.AspectMode != AspectModeDefault {
		buf = append(buf, 'a', '=')
		buf = strconv.AppendInt(buf, int64(c.AspectMode-1), 10)
		buf = append(buf, ',')
	}
<<<<<<< HEAD
	if c.DevicePixelRatio != 0 {
		buf = append(buf, 'd', 'p', 'r', '=')
		buf = strconv.AppendFloat(buf, c.DevicePixelRatio, 'f', -1, 64)
		buf = append(buf, ',')
	}
	if c.Clip != zr {
		buf = append(buf, 'c', '=')
		buf = strconv.AppendInt(buf, int64(c.Clip.Min.X), 10)
=======
	if ic := c.InputClip; ic != zr {
		buf = append(buf, 'i', 'c', '=')
		buf = strconv.AppendInt(buf, int64(ic.Min.X), 10)
>>>>>>> 530242d7
		buf = append(buf, ':')
		buf = strconv.AppendInt(buf, int64(ic.Min.Y), 10)
		buf = append(buf, ':')
		buf = strconv.AppendInt(buf, int64(ic.Max.X), 10)
		buf = append(buf, ':')
		buf = strconv.AppendInt(buf, int64(ic.Max.Y), 10)
		buf = append(buf, ',')
	}
	if c, oc := c.Clip, c.OutputClip; c != zr || oc != zr {
		if oc == zr {
			oc = c
		}
		buf = append(buf, 'o', 'c', '=')
		buf = strconv.AppendInt(buf, int64(oc.Min.X), 10)
		buf = append(buf, ':')
		buf = strconv.AppendInt(buf, int64(oc.Min.Y), 10)
		buf = append(buf, ':')
		buf = strconv.AppendInt(buf, int64(oc.Max.X), 10)
		buf = append(buf, ':')
		buf = strconv.AppendInt(buf, int64(oc.Max.Y), 10)
		buf = append(buf, ',')
	}
	if cm := c.ClipMax; cm != zp {
		if ic := c.InputClipRatio; ic != zr {
			x1 := float64(ic.Min.X) / float64(cm.X)
			y1 := float64(ic.Min.Y) / float64(cm.Y)
			x2 := float64(ic.Max.X) / float64(cm.X)
			y2 := float64(ic.Max.Y) / float64(cm.Y)
			buf = append(buf, 'i', 'c', 'r', '=')
			buf = strconv.AppendFloat(buf, x1, 'f', -1, 64)
			buf = append(buf, ':')
			buf = strconv.AppendFloat(buf, y1, 'f', -1, 64)
			buf = append(buf, ':')
			buf = strconv.AppendFloat(buf, x2, 'f', -1, 64)
			buf = append(buf, ':')
			buf = strconv.AppendFloat(buf, y2, 'f', -1, 64)
			buf = append(buf, ',')

		}
		if c, oc := c.ClipRatio, c.OutputClipRatio; c != zr || oc != zr {
			if oc == zr {
				oc = c
			}
			x1 := float64(oc.Min.X) / float64(cm.X)
			y1 := float64(oc.Min.Y) / float64(cm.Y)
			x2 := float64(oc.Max.X) / float64(cm.X)
			y2 := float64(oc.Max.Y) / float64(cm.Y)
			buf = append(buf, 'o', 'c', 'r', '=')
			buf = strconv.AppendFloat(buf, x1, 'f', -1, 64)
			buf = append(buf, ':')
			buf = strconv.AppendFloat(buf, y1, 'f', -1, 64)
			buf = append(buf, ':')
			buf = strconv.AppendFloat(buf, x2, 'f', -1, 64)
			buf = append(buf, ':')
			buf = strconv.AppendFloat(buf, y2, 'f', -1, 64)
			buf = append(buf, ',')
		}
	}
	if c.Origin != OriginDefault {
		buf = append(buf, 'g', '=')
		buf = strconv.AppendInt(buf, int64(c.Origin), 10)
		buf = append(buf, ',')
	}
	if c.Background != nil {
		r, g, b, a := c.Background.RGBA()
		if a == 0xffff {
			buf = append(buf, 'b', '=')
			buf = appendByte(buf, byte(r>>8))
			buf = appendByte(buf, byte(g>>8))
			buf = appendByte(buf, byte(b>>8))
			buf = append(buf, ',')
		} else if a == 0 {
			buf = append(buf, "b=000000,"...)
		} else {
			c := fmt.Sprintf("b=%02x%02x%02x%02x,", r>>8, g>>8, b>>8, a>>8)
			buf = append(buf, c...)
		}
	}
	if c.Rotate != RotateDefault {
		if c.Rotate == RotateAuto {
			buf = append(buf, "r=auto,"...)
		} else {
			buf = append(buf, "r="...)
			buf = strconv.AppendInt(buf, int64(c.Rotate), 10)
			buf = append(buf, ',')
		}
	}
	if c.Through != 0 {
		buf = append(buf, "through="...)
		buf = c.Through.append(buf)
		buf = append(buf, ',')
	}

	if len(c.Overlays) > 0 {
		for _, overlay := range c.Overlays {
			buf = append(buf, 'l', '=', '(')
			buf = overlay.append(buf)
			buf = append(buf, ',')
			buf = append(buf[:len(buf)-1], ')', ',')
		}
	}

	if c.Format != "" {
		buf = append(buf, 'f', '=')
		buf = append(buf, c.Format...)
		buf = append(buf, ',')
	}
	if c.Quality != 0 {
		buf = append(buf, 'q', '=')
		buf = strconv.AppendInt(buf, int64(c.Quality), 10)
		buf = append(buf, ',')
	}
	if c.DisableOptimization {
		buf = append(buf, 'o', '=', '0', ',')
	}

	if c.Unsharp.Radius != 0 {
		buf = append(buf, "unsharp="...)
		buf = c.Unsharp.append(buf)
		buf = append(buf, ',')
	}

	if c.Blur.Radius != 0 {
		buf = append(buf, "blur="...)
		buf = c.Blur.append(buf)
		buf = append(buf, ',')
	}

	if len(buf) != l {
		buf = buf[:len(buf)-1]
	}
	return buf
}

func appendByte(buf []byte, b byte) []byte {
	const digits = "0123456789abcdef"
	return append(buf, digits[b>>4], digits[b&0x0F])
}

func (a AspectMode) String() string {
	switch a {
	case AspectModeDefault:
		return "default"
	case AspectModeScale:
		return "scale"
	case AspectModeForceScale:
		return "force-scale"
	case AspectModePad:
		return "pad"
	}
	return ""
}

func (o Overlay) String() string {
	return string(o.append([]byte{}))
}

func (o Overlay) append(buf []byte) []byte {
	var zr image.Rectangle
	var zp image.Point

	l := len(buf)
	if o.Width != 0 {
		buf = append(buf, 'w', '=')
		buf = strconv.AppendInt(buf, int64(o.Width), 10)
		buf = append(buf, ',')
	}
	if o.Height != 0 {
		buf = append(buf, 'h', '=')
		buf = strconv.AppendInt(buf, int64(o.Height), 10)
		buf = append(buf, ',')
	}
	if o.DisableEnlarge {
		buf = append(buf, 'u', '=', '0', ',')
	}
	if o.AspectMode != AspectModeDefault {
		buf = append(buf, 'a', '=')
		buf = strconv.AppendInt(buf, int64(o.AspectMode-1), 10)
		buf = append(buf, ',')
	}
	if o.Clip != zr {
		buf = append(buf, 'c', '=')
		buf = strconv.AppendInt(buf, int64(o.Clip.Min.X), 10)
		buf = append(buf, ':')
		buf = strconv.AppendInt(buf, int64(o.Clip.Min.Y), 10)
		buf = append(buf, ':')
		buf = strconv.AppendInt(buf, int64(o.Clip.Max.X), 10)
		buf = append(buf, ':')
		buf = strconv.AppendInt(buf, int64(o.Clip.Max.Y), 10)
		buf = append(buf, ',')
	}
	if o.ClipRatio != zr && o.ClipMax != zp {
		x1 := float64(o.ClipRatio.Min.X) / float64(o.ClipMax.X)
		y1 := float64(o.ClipRatio.Min.Y) / float64(o.ClipMax.Y)
		x2 := float64(o.ClipRatio.Max.X) / float64(o.ClipMax.X)
		y2 := float64(o.ClipRatio.Max.Y) / float64(o.ClipMax.Y)
		buf = append(buf, 'c', 'r', '=')
		buf = strconv.AppendFloat(buf, x1, 'f', -1, 64)
		buf = append(buf, ':')
		buf = strconv.AppendFloat(buf, y1, 'f', -1, 64)
		buf = append(buf, ':')
		buf = strconv.AppendFloat(buf, x2, 'f', -1, 64)
		buf = append(buf, ':')
		buf = strconv.AppendFloat(buf, y2, 'f', -1, 64)
		buf = append(buf, ',')
	}
	if o.Origin != OriginDefault {
		buf = append(buf, 'g', '=')
		buf = strconv.AppendInt(buf, int64(o.Origin), 10)
		buf = append(buf, ',')
	}
	if o.Background != nil {
		r, g, b, a := o.Background.RGBA()
		if a == 0xffff {
			buf = append(buf, 'b', '=')
			buf = appendByte(buf, byte(r>>8))
			buf = appendByte(buf, byte(g>>8))
			buf = appendByte(buf, byte(b>>8))
			buf = append(buf, ',')
		} else if a == 0 {
			buf = append(buf, "b=000000,"...)
		} else {
			c := fmt.Sprintf("b=%02x%02x%02x%02x,", r>>8, g>>8, b>>8, a>>8)
			buf = append(buf, c...)
		}
	}
	if o.Rotate != RotateDefault {
		if o.Rotate == RotateAuto {
			buf = append(buf, "r=auto,"...)
		} else {
			buf = append(buf, "r="...)
			buf = strconv.AppendInt(buf, int64(o.Rotate), 10)
			buf = append(buf, ',')
		}
	}

	if o.Offset != zp {
		buf = append(buf, 'x', '=')
		buf = strconv.AppendInt(buf, int64(o.Offset.X), 10)
		buf = append(buf, ',', 'y', '=')
		buf = strconv.AppendInt(buf, int64(o.Offset.Y), 10)
		buf = append(buf, ',')
	}
	if o.OffsetRatio != zp && o.OffsetMax != zp {
		x := float64(o.OffsetRatio.X) / float64(o.OffsetMax.X)
		y := float64(o.OffsetRatio.Y) / float64(o.OffsetMax.Y)
		buf = append(buf, 'x', 'r', '=')
		buf = strconv.AppendFloat(buf, x, 'f', -1, 64)
		buf = append(buf, ',', 'y', 'r', '=')
		buf = strconv.AppendFloat(buf, y, 'f', -1, 64)
		buf = append(buf, ',')
	}
	if o.OverlayOrigin != OriginDefault {
		buf = append(buf, 'l', 'g', '=')
		buf = strconv.AppendInt(buf, int64(o.OverlayOrigin), 10)
		buf = append(buf, ',')
	}

	if len(buf) > l && buf[len(buf)-1] == ',' {
		buf = buf[:len(buf)-1]
	}
	buf = append(buf, "%2f"...)
	buf = append(buf, url.QueryEscape(o.URL)...)
	return buf
}<|MERGE_RESOLUTION|>--- conflicted
+++ resolved
@@ -22,13 +22,11 @@
 	// AspectMode is aspect mode.
 	AspectMode AspectMode
 
-<<<<<<< HEAD
 	// DevicePixelRatio is a scale factor of device pixel ratio.
 	// If DevicePixelRatio is 0, it is ignored.
 	DevicePixelRatio float64
 
 	// Clip is a position in pixel of clipping area.
-=======
 	// InputClip is a position in pixel of clipping area.
 	// This is used for the input image.
 	InputClip image.Rectangle
@@ -41,7 +39,6 @@
 	// If both Clip and OutputClip are set, OutputClip is used.
 	//
 	// Deprecated: Use OutputClip instead.
->>>>>>> 530242d7
 	Clip image.Rectangle
 
 	// InputClipRatio is a position in ratio of clipping area.
@@ -415,20 +412,14 @@
 		buf = strconv.AppendInt(buf, int64(c.AspectMode-1), 10)
 		buf = append(buf, ',')
 	}
-<<<<<<< HEAD
 	if c.DevicePixelRatio != 0 {
 		buf = append(buf, 'd', 'p', 'r', '=')
 		buf = strconv.AppendFloat(buf, c.DevicePixelRatio, 'f', -1, 64)
 		buf = append(buf, ',')
 	}
-	if c.Clip != zr {
-		buf = append(buf, 'c', '=')
-		buf = strconv.AppendInt(buf, int64(c.Clip.Min.X), 10)
-=======
 	if ic := c.InputClip; ic != zr {
 		buf = append(buf, 'i', 'c', '=')
 		buf = strconv.AppendInt(buf, int64(ic.Min.X), 10)
->>>>>>> 530242d7
 		buf = append(buf, ':')
 		buf = strconv.AppendInt(buf, int64(ic.Min.Y), 10)
 		buf = append(buf, ':')
