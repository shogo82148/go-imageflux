--- conflicted
+++ resolved
@@ -599,13 +599,10 @@
 }
 
 func (o Overlay) append(buf []byte) []byte {
-<<<<<<< HEAD
 	var zr image.Rectangle
 	var zp image.Point
 
-=======
 	l := len(buf)
->>>>>>> fca4320e
 	if o.Width != 0 {
 		buf = append(buf, 'w', '=')
 		buf = strconv.AppendInt(buf, int64(o.Width), 10)
