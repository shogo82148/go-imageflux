--- conflicted
+++ resolved
@@ -101,18 +101,16 @@
 			},
 			output: "a=0",
 		},
+		{
+			config: &Config{
+				DevicePixelRatio: 5,
+			},
+			output: "dpr=5",
+		},
 
 		// clipping parameters
 		{
 			config: &Config{
-<<<<<<< HEAD
-				DevicePixelRatio: 5,
-			},
-			output: "dpr=5",
-		},
-		{
-			config: &Config{
-=======
 				InputClip: image.Rect(100, 150, 200, 250),
 			},
 			output: "ic=100:150:200:250",
@@ -127,7 +125,6 @@
 			config: &Config{
 				// for backward compatibility,
 				// you can use Clip instead of OutputClip.
->>>>>>> 530242d7
 				Clip: image.Rect(100, 150, 200, 250),
 			},
 			output: "oc=100:150:200:250",
